--- conflicted
+++ resolved
@@ -5,12 +5,8 @@
 import { Button } from '@/components/ui/button';
 import { Textarea } from '@/components/ui/textarea';
 import ReactMarkdown from 'react-markdown';
-<<<<<<< HEAD
 import { Prism as SyntaxHighlighter } from 'react-syntax-highlighter';
-import { Message } from './types';
-=======
 import { Message, MessageContent } from './types';
->>>>>>> 8c4649a3
 import { Spinner } from '@/components/ui/spinner';
 import { ToolCallModal } from './ToolCallModal';
 import { useProjects } from './context/ProjectContext';
@@ -564,7 +560,7 @@
             }
             const match = /language-(\w+)/.exec(className || '');
             const lang = match ? match[1] : '';
-            
+
             return (
               <div className="relative">
                 <SyntaxHighlighter
