--- conflicted
+++ resolved
@@ -1,32 +1,4 @@
-<<<<<<< HEAD
-import React, { useEffect, useState, useRef, useCallback, useImperativeHandle, useMemo } from 'react';
-import Image from 'next/image';
-import { Anthropic } from '@anthropic-ai/sdk';
-import { Tool, CacheControlEphemeral, TextBlockParam } from '@anthropic-ai/sdk/resources/messages/messages';
-import { Send, Square, X, ChevronDown } from 'lucide-react';
-import type { MessageCreateParams } from '@anthropic-ai/sdk/resources/messages/messages';
-import { FileUpload } from './FileUpload';
-import { Button } from '@/components/ui/button';
-import { CopyButton } from '@/components/ui/copy';
-import { Textarea } from '@/components/ui/textarea';
-import { Alert, AlertDescription } from '@/components/ui/alert';
-import ReactMarkdown from 'react-markdown';
-import remarkGfm from 'remark-gfm';
-import { Message, MessageContent, ImageMessageContent, DocumentMessageContent } from './types';
-import { wakeLock } from '@/lib/wakeLock';
-import { ToolCallModal } from './ToolCallModal';
-import { VoiceRecorder } from './VoiceRecorder';
-import { useFocusControl } from './context/useFocusControl';
-import { useStore } from '@/stores/rootStore';
-import { Spinner } from '@/components/ui/spinner';
-import { Switch } from '@/components/ui/switch';
-import { throttle } from 'lodash';
-import { MessageList } from './MessageList';
-
-const DEFAULT_MODEL = 'claude-3-5-sonnet-20241022';
-const MESSAGE_WINDOW = 30;
-=======
-import React, { useState, useRef, useImperativeHandle } from 'react';
+import React, { useState, useRef, useImperativeHandle, useMemo } from 'react';
 import { Spinner } from '@/components/ui/spinner';
 import { useFocusControl } from './context/useFocusControl';
 import { useStore } from '@/stores/rootStore';
@@ -38,7 +10,8 @@
 import { ScrollToBottomButton } from './components/ScrollToBottomButton';
 import { useMessageSender } from './hooks/useMessageSender';
 import { useScrollControl } from './hooks/useScrollControl';
->>>>>>> 16f62857
+
+const MESSAGE_WINDOW = 30;
 
 export interface ChatViewRef {
   focus: () => void;
@@ -57,6 +30,7 @@
     projects,
     activeProjectId,
     activeConversationId,
+    updateProjectSettings,
   } = useStore();
 
   const activeProject = projects.find(p => p.id === activeProjectId);
@@ -64,7 +38,6 @@
     c => c.id === activeConversationId
   );
 
-<<<<<<< HEAD
   const numMessages = activeConversation?.messages.length;
   const visibleMessages = useMemo(() => {
     if (!activeConversation?.messages) return [];
@@ -79,13 +52,13 @@
     if (numMessages && numMessages > MESSAGE_WINDOW) {
       return [
         {
-          role: 'system',
+          role: 'assistant',
           content: [{
             type: 'text',
             text: `_Showing last ${MESSAGE_WINDOW} messages. Enable "History" in the chat box to see all ${numMessages} messages._`
           }],
           timestamp: new Date()
-        },
+        } as Message,
         ...messages
       ];
     }
@@ -93,14 +66,13 @@
     return messages;
   }, [activeConversation?.messages, activeProject?.settings.showAllMessages, numMessages]);
 
-  const [inputMessage, setInputMessage] = useState('');
-  const [isLoading, setIsLoading] = useState(false);
-  const [error, setError] = useState<string | null>(null);
-  const shouldCancelRef = useRef<boolean>(false);
-  const streamRef = useRef<{ abort: () => void } | null>(null);
-  const chatContainerRef = useRef<HTMLDivElement>(null);
-=======
->>>>>>> 16f62857
+  //const [inputMessage, setInputMessage] = useState('');
+  //const [isLoading, setIsLoading] = useState(false);
+  //const [error, setError] = useState<string | null>(null);
+  //const shouldCancelRef = useRef<boolean>(false);
+  //const streamRef = useRef<{ abort: () => void } | null>(null);
+  //const chatContainerRef = useRef<HTMLDivElement>(null);
+
   const inputRef = useRef<HTMLTextAreaElement>(null);
 
   // Use custom hooks
@@ -153,663 +125,6 @@
           messageIndex={index}
         />
       );
-<<<<<<< HEAD
-
-      if (inputMessage.trim()) {
-        userMessageContent.push({
-          type: 'text' as const,
-          text: inputMessage,
-        });
-      }
-
-      const userMessage: Message = {
-        role: 'user',
-        content: userMessageContent,
-        timestamp: new Date()
-      };
-
-      const currentMessages = [...(activeConversation?.messages || []), userMessage];
-      updateConversationMessages(activeProject.id, activeConversationId, currentMessages);
-      setInputMessage('');
-      setCurrentFileContent([]);
-
-      // retry enough times to always push past 60s (the rate limit timer):
-      //  https://github.com/anthropics/anthropic-sdk-typescript/blob/dc2591fcc8847d509760a61777fc1b79e0eab646/src/core.ts#L645
-      const anthropic = new Anthropic({
-        apiKey: activeProject.settings.anthropicApiKey || activeProject.settings.apiKey || '',  // Use anthropic key only
-        dangerouslyAllowBrowser: true,
-        maxRetries: 12,
-      });
-
-      const savedToolResults = new Set<string>();
-
-      const toolsCached = getUniqueTools(true);
-      const tools = getUniqueTools(false);
-
-      // Only include system content if there is a non-empty system prompt
-      const systemPrompt = activeProject.settings.systemPrompt?.trim();
-      const systemPromptContent = systemPrompt ? [
-        {
-          type: "text",
-          text: systemPrompt,
-        },
-      ] as TextBlockParam[] : undefined;
-
-      while (true) {
-        const cachedApiMessages = currentMessages.filter((message, index, array) => {
-          // Process messages and remove incomplete tool use interactions
-          // If content is a string, keep it
-          if (typeof message.content === 'string') return true;
-
-          // At this point we know message.content is an array
-          const messageContent = message.content as MessageContent[];
-
-          // Check if this message has a tool_use
-          const hasToolUse = messageContent.some(c => c.type === 'tool_use');
-          if (!hasToolUse) return true;
-
-          // Look for matching tool_result in next message
-          const nextMessage = array[index + 1];
-          if (!nextMessage) return false;
-
-          // If next message has string content, can't have tool_result
-          if (typeof nextMessage.content === 'string') return false;
-
-          const nextMessageContent = nextMessage.content as MessageContent[];
-
-          // Check if any tool_use in current message has matching tool_result in next message
-          return messageContent.every(content => {
-            if (content.type !== 'tool_use') return true;
-            if (!('id' in content)) return true; // Skip if no id present
-            const toolId = content.id;
-            return nextMessageContent.some(
-              nextContent =>
-                nextContent.type === 'tool_result' &&
-                'tool_use_id' in nextContent &&
-                nextContent.tool_use_id === toolId
-            );
-          });
-        })
-          .map((m, index, array) =>
-            index < array.length - 3 ?
-              {
-                role: m.role,
-                content: m.content,
-                toolInput: m.toolInput ? m.toolInput : undefined,
-              } :
-              {
-                role: m.role,
-                content: (typeof m.content === 'string' ?
-                  [{ type: 'text' as const, text: m.content, cache_control: { type: 'ephemeral' } as CacheControlEphemeral }]
-                  : m.content.map((c, index, array) =>
-                    index != array.length - 1 ? c :
-                      {
-                        ...c,
-                        cache_control: { type: 'ephemeral' } as CacheControlEphemeral,
-                      }
-                  )) as MessageContent[],
-                toolInput: m.toolInput ? m.toolInput : undefined,
-              }
-          );
-
-        const newestToolResultId = currentMessages
-          .filter((msg): msg is Message & { content: MessageContent[] } =>
-            Array.isArray(msg.content)
-          )
-          .flatMap(msg => msg.content)
-          .filter((content): content is MessageContent & { tool_use_id: string } =>
-            'tool_use_id' in content && content.type === 'tool_result'
-          )
-          .map(content => content.tool_use_id)
-          .pop();
-
-        if (activeProject.settings.elideToolResults) {
-          if ((cachedApiMessages[cachedApiMessages.length - 1].content as MessageContent[])[0].type === 'tool_result') {
-            const keepToolResponse = await anthropic.messages.create({
-              model: DEFAULT_MODEL,
-              max_tokens: 8192,
-              messages: [
-                ...cachedApiMessages.filter(msg => {
-                  if (!Array.isArray(msg.content)) return false;
-                  const toolResult = msg.content.find(c =>
-                    c.type === 'tool_use' || c.type === 'tool_result'
-                  );
-                  return toolResult;
-                }).map(msg =>
-                  !(msg.content as MessageContent[]).find(c => c.type === 'tool_result') ?
-                    {
-                      ...msg,
-                      content: [
-                        msg.content[0],
-                        {
-                          type: 'text' as const,
-                          text: `${JSON.stringify(msg.content[1])}`,
-                        },
-                      ],
-                    } :
-                    {
-                      ...msg,
-                      content: [
-                        {
-                          type: 'text' as const,
-                          text: `${JSON.stringify({ ...(msg.content as MessageContent[])[0], content: 'elided' })}`,
-                        },
-                      ],
-                    }
-                ),
-                {
-                  role: 'user' as const,
-                  content: [{
-                    type: 'text' as const,
-                    text: 'Rate each `message`: will the `type: tool_result` be required by `assistant` to serve the next response? Reply ONLY with `<tool_use_id>: Yes` or `<tool_use_id>: No` for each tool_result. DO NOT reply with code, prose, or commentary of any kind.\nExample output:\ntoolu_014huykAonadokihkrboFfqn: Yes\ntoolu_01APhxfkQZ1nT7Ayt8Vtyuz8: Yes\ntoolu_01PcgSwHbHinNrn3kdFaD82w: No\ntoolu_018Qosa8PHAZjUa312TXRwou: Yes',
-                    cache_control: { type: 'ephemeral' } as CacheControlEphemeral,
-                  }],
-                },
-              ] as Message[],
-              system: [{
-                type: 'text' as const,
-                text: 'Rate each `message`: will the `type: tool_result` be required by `assistant` to serve the next response? Reply ONLY with `<tool_use_id>: Yes` or `<tool_use_id>: No` for each tool_result. DO NOT reply with code, prose, or commentary of any kind.\nExample output:\ntoolu_014huykAonadokihkrboFfqn: Yes\ntoolu_01APhxfkQZ1nT7Ayt8Vtyuz8: Yes\ntoolu_01PcgSwHbHinNrn3kdFaD82w: No\ntoolu_018Qosa8PHAZjUa312TXRwou: Yes',
-                cache_control: { type: 'ephemeral' } as CacheControlEphemeral,
-              }],
-            });
-
-            if (keepToolResponse.content[0].type === 'text') {
-              console.log('a');
-              const lines = keepToolResponse.content[0].text.split('\n');
-
-              for (const line of lines) {
-                const [key, value] = line.split(': ');
-
-                if (value.trim() === 'Yes') {
-                  console.log('b');
-                  savedToolResults.add(key);
-                } else if (value.trim() === 'No') {
-                  console.log('c');
-                  savedToolResults.delete(key);
-                }
-              }
-            }
-            console.log(`keepToolResponse: ${JSON.stringify(keepToolResponse)}\n${JSON.stringify(savedToolResults)}`);
-          }
-        }
-
-        const apiMessagesToSend = !activeProject.settings.elideToolResults ? cachedApiMessages :
-          cachedApiMessages
-            .map(msg => {
-              if (!Array.isArray(msg.content)) return msg;
-
-              const toolResult = msg.content.find(c =>
-                c.type === 'tool_result'
-              );
-              if (!toolResult) return msg;
-
-              const toolUseId = (toolResult as { tool_use_id: string }).tool_use_id;
-              return toolUseId === newestToolResultId || savedToolResults.has(toolUseId) ?
-                msg :
-                {
-                  ...msg,
-                  content: [{
-                    ...msg.content[0],
-                    content: 'elided',
-                  }],
-                };
-            });
-
-        const currentStreamMessage = {
-          role: 'assistant' as const,
-          content: [] as MessageContent[],
-          timestamp: new Date(),
-        };
-
-        const textContent: MessageContent = {
-          type: 'text',
-          text: '',
-        };
-        currentStreamMessage.content.push(textContent);
-
-        // Helper function to handle stream with retries
-        const streamWithRetry = async (params: MessageCreateParams) => {
-          let lastError: unknown;
-          for (let attempt = 0; attempt < 12; attempt++) { // Try for 1 minute (12 * 5 seconds)
-            try {
-              const stream = await anthropic.messages.stream(params);
-              return stream;
-            } catch (error) {
-              lastError = error;
-              // Check if error has overloaded_error type
-              if (typeof error === 'object' && error !== null) {
-                const errorObj = error as { error?: { type?: string }; status?: number };
-                const isOverloaded = errorObj.error?.type === 'overloaded_error' || errorObj.status === 429;
-                if (isOverloaded && attempt < 11) { // Don't wait on last attempt
-                  await new Promise(resolve => setTimeout(resolve, 5000)); // Wait 5 seconds
-                  continue;
-                }
-              }
-              throw error; // Throw non-overloaded errors immediately
-            }
-          }
-          throw lastError; // Throw last error if all retries failed
-        };
-
-        const stream = await streamWithRetry({
-          model: activeProject.settings.model || DEFAULT_MODEL,
-          max_tokens: 8192,
-          messages: apiMessagesToSend,
-          ...(systemPromptContent && systemPromptContent.length > 0 && {
-            system: systemPromptContent
-          }),
-          ...(tools.length > 0 && {
-            tools: toolsCached
-          })
-        });
-
-        streamRef.current = stream;
-
-        // Break if cancel was requested during setup
-        if (shouldCancelRef.current) {
-          break;
-        }
-
-        stream.on('text', (text) => {
-          textContent.text += text;
-
-          // Update conversation with streaming message
-          const updatedMessages = [...currentMessages, currentStreamMessage];
-          updateConversationMessages(activeProject.id, activeConversationId, updatedMessages);
-        });
-
-        // Handle tool use in the final response if any
-        // Filter and validate text content in the final response
-        const finalResponse = await stream.finalMessage();
-
-        // Process content to handle empty text blocks
-        const processedContent = finalResponse.content.map((content: MessageContent) => {
-          if (!content['type']) {
-            return content;
-          }
-          // Keep non-text content
-          if (content.type !== 'text') {
-            return content;
-          }
-
-          // Check if text content is purely whitespace
-          const isWhitespace = content.text.trim().length === 0;
-
-          // If there's only one content block and it's whitespace, replace with "empty"
-          if (isWhitespace && finalResponse.content.length === 1) {
-            return {
-              ...content,
-              text: 'empty',
-            } as MessageContent;
-          }
-          return content;
-        })
-          .filter((content: MessageContent) => {
-            if (!content['type']) {
-              return true;
-            }
-            // Keep non-text content
-            if (content.type !== 'text') {
-              return true;
-            }
-
-            // Check if text content is purely whitespace
-            const isWhitespace = content.text.trim().length === 0;
-
-            // If there's only one content block and it's whitespace, replace with "empty"
-            if (isWhitespace && finalResponse.content.length === 1) {
-              console.log(`got unexpected whitespace case from assistant: ${JSON.stringify(finalResponse)}`);
-              content.text = 'empty';
-              return true;
-            }
-
-            // For multiple content blocks, drop purely whitespace ones
-            return !isWhitespace;
-          });
-
-        const processedResponse = {
-          ...finalResponse,
-          content: processedContent
-        };
-
-        currentMessages.push(processedResponse);
-        updateConversationMessages(activeProject.id, activeConversationId, currentMessages);
-
-        // Only rename if this is a new chat getting its first messages
-        // Get the current conversation state directly from projects
-        const currentConversation = activeProject?.conversations.find(c => c.id === activeConversationId);
-        if (currentConversation && currentMessages.length === 2 && currentConversation.name === '(New Chat)') {
-          // Double check the name hasn't changed while we were processing
-          const latestConversation = activeProject?.conversations.find(c => c.id === activeConversationId);
-          if (latestConversation?.name !== '(New Chat)') {
-            console.log('Title already changed, skipping generation');
-            return;
-          }
-
-          const userFirstMessage = currentMessages[0].content;
-          const assistantFirstMessage = currentMessages[1].content;
-
-          const summaryResponse = await anthropic.messages.create({
-            model: activeProject.settings.model || DEFAULT_MODEL,
-            max_tokens: 20,
-            messages: [{
-              role: "user",
-              content: `Generate a concise, specific title (3-4 words max) that accurately captures the main topic or purpose of this conversation. Use key technical terms when relevant. Avoid generic words like 'conversation', 'chat', or 'help'.
-
-User message: ${JSON.stringify(userFirstMessage)}
-Assistant response: ${Array.isArray(assistantFirstMessage)
-                  ? assistantFirstMessage.filter(c => c.type === 'text').map(c => c.type === 'text' ? c.text : '').join(' ')
-                  : assistantFirstMessage}
-
-Format: Only output the title, no quotes or explanation
-Example good titles:
-- React Router Setup
-- Python Script Optimization
-- Database Schema Design
-- ML Model Training
-- Docker Container Networking`
-            }]
-          });
-
-          const type = summaryResponse.content[0].type;
-          if (type == 'text') {
-            const suggestedTitle = summaryResponse.content[0].text
-              .replace(/["']/g, '')
-              .replace('title:', '')
-              .replace('Title:', '')
-              .replace('title', '')
-              .replace('Title', '')
-              .trim();
-            if (suggestedTitle) {
-              renameConversation(activeProject.id, activeConversationId, suggestedTitle);
-            }
-          }
-        }
-
-        // Check for and handle tool use
-        const toolUseContent = finalResponse.content.find((c: MessageContent) => c.type === 'tool_use');
-        if (toolUseContent && toolUseContent.type === 'tool_use') {
-          try {
-            // Break if cancel was requested before tool execution
-            if (shouldCancelRef.current) {
-              break;
-            }
-
-            const serverWithTool = servers.find(s =>
-              s.tools?.some(t => t.name === toolUseContent.name)
-            );
-
-            if (!serverWithTool) {
-              throw new Error(`No server found for tool ${toolUseContent.name}`);
-            }
-
-            const result = await executeTool(
-              serverWithTool.id,
-              toolUseContent.name,
-              toolUseContent.input as Record<string, unknown>,
-            );
-
-            // Check cancel after tool execution
-            if (shouldCancelRef.current) {
-              break;
-            }
-
-            const toolResultMessage: Message = {
-              role: 'user',
-              content: [{
-                type: 'tool_result',
-                tool_use_id: toolUseContent.id,
-                content: result,
-              }],
-              timestamp: new Date()
-            };
-
-            currentMessages.push(toolResultMessage);
-            updateConversationMessages(activeProject.id, activeConversationId, currentMessages);
-
-            // Continue the conversation with the tool result if not cancelled
-            if (!shouldCancelRef.current) {
-              continue;
-            }
-            break;
-          } catch (error) {
-            const errorMessage: Message = {
-              role: 'user',
-              content: [{
-                type: 'tool_result',
-                tool_use_id: toolUseContent.id,
-                content: `Error: ${error instanceof Error ? error.message : 'Unknown error'}`,
-                is_error: true,
-              }],
-              timestamp: new Date()
-            };
-
-            currentMessages.push(errorMessage);
-            updateConversationMessages(activeProject.id, activeConversationId, currentMessages);
-          }
-        }
-
-        // Break the loop if no tool use or should cancel
-        if (shouldCancelRef.current || !toolUseContent) {
-          break;
-        }
-      }
-
-    } catch (error) {
-      if (error && typeof error === 'object' && 'message' in error && error.message === 'Request was aborted.') {
-        console.log('Request was cancelled by user');
-      } else if (typeof error === 'object' && error !== null) {
-        // Cast error to object with optional error and status properties
-        const errorObj = error as { error?: { type?: string }; status?: number };
-        const isOverloaded = errorObj.error?.type === 'overloaded_error' || errorObj.status === 429;
-
-        if (isOverloaded) {
-          console.error('Server overloaded, all retries failed:', error);
-          if (!shouldCancelRef.current) {
-            setError('Server is currently overloaded. Message sending failed after multiple retries. Please try again later.');
-          }
-        } else {
-          console.error('Failed to send message:', error);
-          if (!shouldCancelRef.current) {
-            setError(error instanceof Error ? error.message : 'An error occurred');
-          }
-        }
-      } else {
-        console.error('Failed to send message:', error);
-        if (!shouldCancelRef.current) {
-          setError(error instanceof Error ? error.message : 'An error occurred');
-        }
-      }
-    } finally {
-      shouldCancelRef.current = false;
-      setIsLoading(false);
-      streamRef.current = null;
-      await wakeLock.release();
-
-      // Focus the input field and reset height after the LLM finishes talking
-      if (inputRef.current) {
-        inputRef.current.focus();
-        inputRef.current.style.height = '2.5em';
-      }
-    }
-  };
-
-  const renderMessage = (message: Message, index: number) => {
-    if (Array.isArray(message.content)) {
-      return message.content.map((content, contentIndex) => {
-        if (content.type === 'text') {
-          return (
-            <div
-              key={`text-${index}-${contentIndex}`}
-              className={`flex max-w-full pt-6`}
-            >
-              <div className="relative group w-full max-w-full overflow-x-auto">
-                {!content.text.match(/```[\s\S]*```/) && (
-                  <div className="absolute right-2 top-0 z-10">
-                    <CopyButton
-                      text={content.text.trim()}
-                      light={message.role === 'user'}
-                      className="opacity-0 group-hover:opacity-100 transition-opacity"
-                    />
-                  </div>
-                )}
-                <div
-                  className={`w-full max-w-full rounded-lg px-4 py-2 ${message.role === 'user'
-                    ? 'bg-accent !text-accent-foreground'
-                    : 'bg-muted text-foreground'
-                    }`}
-                >
-                  <ReactMarkdown
-                    className={`prose dark:prose-invert break-words max-w-full ${message.role === 'user' ? '[&_p]:!text-accent-foreground [&_code]:!text-accent-foreground' : ''}`}
-                    components={{
-                      p: ({ children }) => (
-                        <p className="break-words whitespace-pre-wrap overflow-hidden">
-                          {children}
-                        </p>
-                      ),
-                      pre({ children, ...props }) {
-                        // Extract text from the code block
-                        const getCodeText = (node: unknown): string => {
-                          if (typeof node === 'string') return node;
-                          if (!node) return '';
-                          if (Array.isArray(node)) {
-                            return node.map(getCodeText).join('\n');
-                          }
-                          if (typeof node === 'object' && node !== null && 'props' in node) {
-                            const element = node as { props?: { className?: string; children?: unknown } };
-                            if (element.props?.className?.includes('language-')) {
-                              return getCodeText(element.props.children);
-                            }
-                            if (element.props?.children) {
-                              return getCodeText(element.props.children);
-                            }
-                          }
-                          return '';
-                        };
-
-                        const text = getCodeText(children).trim();
-
-                        return (
-                          <div className="group/code relative max-w-full">
-                            <div className="absolute top-2 right-2 z-10">
-                      <CopyButton
-                        text={text}
-                        light={message.role === 'user'}
-                        className="opacity-0 group-hover/code:opacity-100 transition-opacity"
-                              />
-                            </div>
-                            <pre className="overflow-x-auto max-w-full whitespace-pre" {...props}>{children}</pre>
-                          </div>
-                        );
-                      },
-                      code({ inline, children, ...props }) {
-                        return inline ? (
-                          <code className="text-inherit whitespace-nowrap inline" {...props}>{children}</code>
-                        ) : (
-                          <code className="block overflow-x-auto whitespace-pre-wrap" {...props}>{children}</code>
-                        );
-                      },
-                      a: ({ href, children }) => (
-                        <a
-                          href={href}
-                          target="_blank"
-                          rel="noopener noreferrer"
-                          className="text-blue-500 hover:text-blue-700 dark:text-blue-400 dark:hover:text-blue-300"
-                        >
-                          {children}
-                        </a>
-                      ),
-                    }}
-                    remarkPlugins={[remarkGfm]}
-                  >
-                    {content.text}
-                  </ReactMarkdown>
-                </div>
-              </div>
-            </div>
-          );
-        } else if (content.type === 'image') {
-          return (
-            <div
-              key={`image-${index}-${contentIndex}`}
-              className={`flex`}
-            >
-              <div
-                className={`w-full rounded-lg px-4 py-2 ${message.role === 'user'
-                  ? 'bg-accent text-accent-foreground'
-                  : 'bg-muted text-foreground'
-                  }`}
-              >
-                <Image
-                  src={`data:${content.source.media_type};base64,${content.source.data}`}
-                  alt="User uploaded image"
-                  className="max-h-[150px] max-w-[300px] w-auto h-auto rounded object-contain"
-                  width={300}
-                  height={150}
-                />
-              </div>
-            </div>
-          );
-        } else if (content.type === 'document') {
-          return (
-            <div
-              key={`document-${index}-${contentIndex}`}
-              className={`flex`}
-            >
-              <div
-                className={`w-full rounded-lg px-4 py-2 ${message.role === 'user'
-                  ? 'bg-accent text-accent-foreground'
-                  : 'bg-muted text-foreground'
-                  }`}
-              >
-                <embed
-                  src={`data:${content.source.media_type};base64,${content.source.data}`}
-                  type={content.source.media_type}
-                  width="100%"
-                  height="600px"
-                  className="rounded"
-                />
-              </div>
-            </div>
-          );
-        } else if (content.type === 'tool_use') {
-          const nextMessage = activeConversation?.messages[index + 1];
-          let toolResult = null;
-          if (nextMessage && Array.isArray(nextMessage.content)) {
-            const resultContent = nextMessage.content.find(c =>
-              c.type === 'tool_result' && c.tool_use_id === content.id
-            );
-            if (resultContent && resultContent.type === 'tool_result') {
-              toolResult = resultContent.content;
-            }
-          }
-
-          return (
-            <div
-              key={`tool_use-${index}-${contentIndex}`}
-              className={`flex`}
-            >
-              <div
-                key={`message-${index}-content-${contentIndex}`}
-                className={`w-full rounded-lg px-4 py-2 relative group ${message.role === 'user'
-                  ? 'bg-accent text-accent-foreground'
-                  : 'bg-muted text-foreground'
-                  }`}
-              >
-                <button
-                  onClick={() => setSelectedToolCall({
-                    name: content.name,
-                    input: content.input,
-                    result: toolResult
-                  })}
-                  className="text-blue-500 hover:text-blue-700 dark:text-blue-400 dark:hover:text-blue-300 underline"
-                >
-                  Use tool: {content.name}
-                </button>
-              </div>
-            </div>
-          );
-=======
     }
 
     return message.content.map((content, contentIndex) => (
@@ -826,7 +141,6 @@
           'type' in message.content[contentIndex] &&
           message.content[contentIndex].type === 'tool_use' ?
             getToolResult(index, message.content[contentIndex].id) : null
->>>>>>> 16f62857
         }
         contentIndex={contentIndex}
         messageIndex={index}
@@ -852,13 +166,8 @@
     <div className="flex flex-col h-full relative">
       <div ref={chatContainerRef} className="h-[calc(100vh-4rem)] overflow-y-auto p-4">
         <div className="space-y-4 mb-4">
-<<<<<<< HEAD
           {visibleMessages?.map((message, index) => (
-            renderMessage(message, index)
-=======
-          {activeConversation.messages.map((message, index) => (
             renderMessageContent(message, index)
->>>>>>> 16f62857
           ))}
         </div>
       </div>
@@ -875,108 +184,6 @@
       )}
 
       <div className="flex flex-col gap-2 p-2 bg-background fixed bottom-0 left-0 right-0 z-50 md:left-[280px] md:w-[calc(100%-280px)]">
-<<<<<<< HEAD
-        {currentFileContent.length > 0 && (
-          <div className="flex flex-wrap gap-2">
-            {currentFileContent.map((content, index) => (
-              <div key={index} className="flex items-center gap-2 bg-muted rounded px-2 py-1">
-                <span className="text-sm">
-                  {content.type === 'text' ? 'Text file' :
-                    ((content as ImageMessageContent | DocumentMessageContent).fileName || 'Untitled')}
-                </span>
-                <button
-                  onClick={() => {
-                    setCurrentFileContent(prev => prev.filter((_, i) => i !== index));
-                  }}
-                  className="hover:text-destructive"
-                >
-                  <X className="h-4 w-4" />
-                </button>
-              </div>
-            ))}
-          </div>
-        )}
-        <div className="flex gap-2">
-          <div className="relative flex-1">
-            <Textarea
-              value={inputMessage}
-              onChange={(e) => setInputMessage(e.target.value)}
-              placeholder={
-                activeProject?.settings.provider === 'openrouter'
-                  ? "⚠️ OpenRouter support coming soon"
-                  : !activeProject?.settings.apiKey?.trim()
-                    ? "⚠️ Set your API key in Settings to start chatting"
-                    : isLoading
-                      ? "Processing response..."
-                      : "Type your message"
-              }
-              onKeyDown={(e) => {
-                // Only send on Enter in desktop mode
-                const isMobile = window.matchMedia('(max-width: 768px)').matches;
-                if (e.key === 'Enter' && !e.shiftKey && !isLoading && !isMobile) {
-                  e.preventDefault();
-                  handleSendMessage();
-                }
-              }}
-              ref={inputRef}
-              className={`pr-52 ${!activeProject?.settings.apiKey?.trim() ? "placeholder:text-red-500/90 dark:placeholder:text-red-400/90 placeholder:font-medium" : ""}`}
-              maxRows={8}
-              disabled={isLoading || !activeProject?.settings.apiKey?.trim() || activeProject?.settings.provider === 'openrouter'}
-            />
-            <div className="absolute right-2 bottom-2 flex gap-1">
-              <div className="flex items-center gap-3">
-                <div className="flex items-center gap-2">
-                  <Switch
-                    checked={activeProject?.settings.showAllMessages ?? false}
-                    onCheckedChange={(checked) => {
-                      if (activeProject) {
-                        updateProjectSettings(activeProject.id, {
-                          settings: {
-                            ...activeProject.settings,
-                            showAllMessages: checked
-                          }
-                        });
-                      }
-                    }}
-                  />
-                  <div className="border border-input rounded-md px-2 py-0.5">
-                    <span className="text-xs text-muted-foreground">History</span>
-                  </div>
-                </div>
-                <FileUpload
-                  onFileSelect={(content) => {
-                    setCurrentFileContent(prev => [...prev, { ...content }]);
-                  }}
-                  onUploadComplete={() => {
-                    if (inputRef.current) {
-                      inputRef.current.focus();
-                    }
-                  }}
-                />
-                <VoiceRecorder
-                  onTranscriptionComplete={(text) => {
-                    setInputMessage(prev => {
-                      const newText = prev.trim() ? `${prev}\n${text}` : text;
-                      return newText;
-                    });
-                  }}
-                />
-              </div>
-            </div>
-          </div>
-          <Button
-            onClick={isLoading ? cancelCurrentCall : handleSendMessage}
-            disabled={!activeProjectId || !activeConversationId || activeProject?.settings.provider === 'openrouter'}
-            className="self-end relative"
-          >
-            {isLoading ? (
-              <Square className="w-4 h-4" />
-            ) : (
-              <Send className="w-4 h-4" />
-            )}
-          </Button>
-        </div>
-=======
         <FileContentList
           files={currentFileContent}
           onRemove={(index) => {
@@ -994,6 +201,17 @@
           onFileSelect={(content) => {
             setCurrentFileContent(prev => [...prev, { ...content }]);
           }}
+          showAllMessagesChecked={activeProject?.settings.showAllMessages ?? false}
+          onAllMessagesCheckedChange={(checked) => {
+            if (activeProject) {
+              updateProjectSettings(activeProject.id, {
+                settings: {
+                  ...activeProject.settings,
+                  showAllMessages: checked
+                }
+              });
+            }
+          }}
           placeholder={
             !activeProject?.settings.apiKey?.trim()
               ? "⚠️ Set your API key in Settings to start chatting"
@@ -1002,7 +220,6 @@
                 : "Type your message"
           }
         />
->>>>>>> 16f62857
       </div>
 
       {selectedToolCall && (
